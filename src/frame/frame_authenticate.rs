use std::io::Cursor;

use frame::FromCursor;
use error;
use types::CString;

/// A server authentication challenge.
#[derive(Debug)]
pub struct BodyResAuthenticate {
    pub data: CString,
}

impl FromCursor for BodyResAuthenticate {
    fn from_cursor(mut cursor: &mut Cursor<&[u8]>) -> error::Result<BodyResAuthenticate> {
<<<<<<< HEAD
        Ok(BodyResAuthenticate {
               data: CString::from_cursor(&mut cursor)?,
           })
=======
        Ok(BodyResAuthenticate { data: CString::from_cursor(&mut cursor)?, })
>>>>>>> 6be00c64
    }
}

#[cfg(test)]
mod tests {
    use super::*;
    use std::io::Cursor;
    use FromCursor;

    #[test]
    fn body_res_authenticate() {
        // string "abcde"
        let data = [0, 5, 97, 98, 99, 100, 101];
        let mut cursor: Cursor<&[u8]> = Cursor::new(&data);
        let body = BodyResAuthenticate::from_cursor(&mut cursor).unwrap();
        assert_eq!(body.data.as_str(), "abcde");
    }
}<|MERGE_RESOLUTION|>--- conflicted
+++ resolved
@@ -12,13 +12,7 @@
 
 impl FromCursor for BodyResAuthenticate {
     fn from_cursor(mut cursor: &mut Cursor<&[u8]>) -> error::Result<BodyResAuthenticate> {
-<<<<<<< HEAD
-        Ok(BodyResAuthenticate {
-               data: CString::from_cursor(&mut cursor)?,
-           })
-=======
         Ok(BodyResAuthenticate { data: CString::from_cursor(&mut cursor)?, })
->>>>>>> 6be00c64
     }
 }
 
